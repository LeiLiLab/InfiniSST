import argparse, os, sys, time, json
from collections import Counter

from typing import Optional
from simuleval.agents.states import AgentStates
from simuleval.utils import entrypoint
from simuleval.data.segments import SpeechSegment
from simuleval.agents import SpeechToTextAgent
from simuleval.agents.actions import WriteAction, ReadAction
from simuleval.agents.states import AgentStates
from dataclasses import dataclass

import numpy
import torch
import torch.nn.functional as F
import transformers

import conversation as conversation_lib
from conversation import SeparatorStyle
from eval.utils import disable_torch_init
from model.model_new import SpeechLlamaForCausalLM
from model.utils import SpaceStoppingCriteria, KeywordsStoppingCriteria
# from train.uni_wav2vec_monkey_patch import replace_uni_train
from fairseq.data.audio.speech_to_text_dataset import _collate_frames

from train.options import (
    add_speech_encoder_args,
    add_simuleval_args,
    add_gen_args
)
from model.speech_encoder import (
    SpeechEncoderHuBERTRope,
    SpeechEncoderW2V2RoPE,
    SpeechEncoderW2VBERT2
)
from train.dataset import (
    DEFAULT_SPEECH_PATCH_TOKEN,
    DEFAULT_SPEECH_START_TOKEN,
    DEFAULT_SPEECH_END_TOKEN
)

@dataclass
class S2TAgentStates(AgentStates):
    src_len: int
    speech_cache: None
    past_key_values: None
    target_ids: list
    segment_idx: int

    def reset(self):
        super().reset()
        self.src_len = 0
        self.speech_cache = None
        self.past_key_values = None
        self.target_ids = []
<<<<<<< HEAD
=======
        self.segment_idx = 0

>>>>>>> d70355a0
@entrypoint
class StreamLlama(SpeechToTextAgent):

    def __init__(self, args):
        super().__init__(args)
        transformers.set_seed(998244353)

        # simuleval
        self.min_start_sec = args.min_start_sec
        self.source_segment_size = args.source_segment_size
        self.source_segment_multiplier = args.source_segment_multiplier
        self.source_lang = args.source_lang
        self.target_lang = args.target_lang
        
        # gen
        self.beam = args.beam
        # assert self.beam == 1 # only support beam=1 for now
        self.no_repeat_ngram_size = args.no_repeat_ngram_size
        self.repetition_penalty = args.repetition_penalty
        self.max_len_a = args.max_len_a
        self.max_len_b = args.max_len_b
        
        # model
        self.load_model(args)

    def build_states(self):
        return S2TAgentStates(0, None, None, [], 0)

    def load_model(self, args):
        self.tokenizer = transformers.AutoTokenizer.from_pretrained(
            args.model_name,
            padding_side="right",
            use_fast=False,
        )
        self.tokenizer.pad_token = "<|finetune_right_pad_id|>"

        self.model = SpeechLlamaForCausalLM.from_pretrained(
            args.model_name,
            torch_dtype=torch.bfloat16,
            device_map='cuda',
        ).eval()

        speech_encoder_args = [
            args.w2v2_path,
            args.ctc_finetuned,
            args.length_shrink_cfg,
            
            args.block_size,
            args.max_cache_size,
            self.model.model.embed_tokens.embedding_dim,
            None,
            bool(args.xpos)
        ]
        if args.w2v2_type == 'hubert':
            speech_encoder = SpeechEncoderHuBERTRope(*speech_encoder_args)
        elif args.w2v2_type == 'w2v-bert':
            speech_encoder = SpeechEncoderW2VBERT2(
                args.w2v2_path,
                args.length_shrink_cfg,
                args.block_size,
                args.max_cache_size,
                self.model.model.embed_tokens.embedding_dim,
            )
        else:
            speech_encoder = SpeechEncoderW2V2RoPE(*speech_encoder_args)        
        speech_encoder.to(dtype=self.model.dtype, device=self.model.device)
        self.length_shrink_func = speech_encoder._get_feat_extract_output_lengths
        
        self.model.model.speech_encoder = speech_encoder
        self.model.preprocess(tokenizer=self.tokenizer)

        state_dict = torch.load(args.state_dict_path, map_location='cpu', weights_only=True)
        self.model.load_state_dict(state_dict)
        self.model.model.inference = True


    @staticmethod
    def add_args(parser):
        add_simuleval_args(parser)
        add_speech_encoder_args(parser)
        add_gen_args(parser)
        parser.add_argument("--model-name", type=str, default="facebook/opt-350m")
        parser.add_argument("--state-dict-path", type=str, default=None)
        parser.add_argument("--source-segment-multiplier", type=int, default=1)

    def _prepare_speech(self, states):
        source = torch.tensor(states.source)
        sp_seg_frame = int(self.args.block_size // 4 * 0.08 * 16000)
        if source.size(0) % sp_seg_frame != 0:
            n_pad = sp_seg_frame - source.size(0) % sp_seg_frame
            source = torch.cat([source, torch.zeros(n_pad).to(source)], dim=0)
        offset = torch.zeros(79 + 320).to(source)
        source = torch.cat([offset, source], dim=0)        
        old_src_len = states.src_len
        states.src_len = source.size(0)
        source = source[old_src_len:]

        speech_batch = source.unsqueeze(0).to(device=self.model.device, dtype=self.model.dtype)
        n_frames = torch.tensor([source.size(0)], dtype=torch.long).to(self.model.device)
        speech_lens = self.length_shrink_func(n_frames)
        return speech_batch, n_frames, speech_lens
    
    def _prepare_inputs(self, states, speech_lens):
        messages = []
        if states.speech_cache is None:
            messages.append(
                {
                    "role": "system",
                    "content": f"Translate the following speech from {self.source_lang} to {self.target_lang}."
                }
            )
        messages.append(
            {
                "role": "user",
                "content": speech_lens[0] * DEFAULT_SPEECH_PATCH_TOKEN
            }
        )
        messages.append(
            {
                "role": "assistant",
                "content": "",
            }
        )
        input_ids = self.tokenizer.apply_chat_template(
            [messages],
            return_tensors='pt',
            padding=True, 
            truncation=False, 
            add_special_tokens=False
        )[:, :-1]
        input_ids = input_ids.cuda()
        return input_ids

    @torch.inference_mode()
    def policy(self, states: Optional[S2TAgentStates] = None):
        if states is None:
            states = self.states

        if states.source_sample_rate == 0:
            # empty source, source_sample_rate not set yet
            length_in_seconds = 0
        else:
            length_in_seconds = float(len(states.source)) / states.source_sample_rate

        if not states.source_finished and length_in_seconds < self.min_start_sec:
            return ReadAction()
        
        if states.source_finished and length_in_seconds < 0.32:
            return WriteAction(content="", finished=True)
        
        speech_batch, n_frames, speech_lens = self._prepare_speech(states)
        input_ids = self._prepare_inputs(states, speech_lens)
        
        max_number_of_tokens = int(length_in_seconds * self.max_len_a + self.max_len_b)

        if states.source_finished:
            states.segment_idx = -1
        elif (states.segment_idx + 1) % self.source_segment_multiplier != 0:
            max_number_of_tokens = 1

        self.model.model.speech_features_extracted = False
        outputs = self.model.generate(
            attention_mask=None,
            input_ids=input_ids,
            speech_batch=speech_batch,
            src_lengths=n_frames,
            after_lens=speech_lens,
            do_sample=False,
            num_beams=self.beam,
            max_new_tokens=max(1, max_number_of_tokens - len(states.target_ids)),
            no_repeat_ngram_size=self.no_repeat_ngram_size,
            repetition_penalty=self.repetition_penalty,
            pad_token_id=self.tokenizer.pad_token_id,
            return_dict_in_generate=True,
            use_cache=True,
            past_key_values=states.past_key_values,
            states=states,
        )

        states.past_key_values = outputs.past_key_values
        output_ids = outputs.sequences[0, input_ids.size(1):-1].tolist()
        
        states.target_ids.extend(output_ids)
        translation = self.tokenizer.decode(output_ids, skip_special_tokens=True).strip()

        print(states.segment_idx, ':', self.tokenizer.decode(states.target_ids))

        states.segment_idx += 1

        if translation != '' or states.source_finished:
            return WriteAction(
                content=translation,
                finished=states.source_finished,
            )
        else:
            return ReadAction()<|MERGE_RESOLUTION|>--- conflicted
+++ resolved
@@ -53,11 +53,8 @@
         self.speech_cache = None
         self.past_key_values = None
         self.target_ids = []
-<<<<<<< HEAD
-=======
         self.segment_idx = 0
 
->>>>>>> d70355a0
 @entrypoint
 class StreamLlama(SpeechToTextAgent):
 
