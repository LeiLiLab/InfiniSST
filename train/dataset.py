# Copyright (c) Facebook, Inc. and its affiliates.
#
# This source code is licensed under the MIT license found in the
# LICENSE file in the root directory of this source tree.


import csv
import io
import logging
import re
import time
import random
import copy
import torch.nn.functional as F
from collections import defaultdict
from pathlib import Path
from typing import Dict, List, Optional, Tuple
from dataclasses import dataclass

from tqdm import tqdm

import jieba
import transformers
import numpy as np
import torch
<<<<<<< HEAD
=======
import torchaudio
>>>>>>> 43f92c04
from torch.utils.data import DistributedSampler
from fairseq.data import (
    ConcatDataset,
    Dictionary,
    FairseqDataset,
    ResamplingDataset,
    data_utils as fairseq_data_utils,
)
from fairseq.data.audio.audio_utils import (
    get_fbank,
    get_waveform,
    read_from_stored_zip,
    is_npy_data,
    is_sf_audio_data,
    parse_path,
    FEATURE_OR_SF_AUDIO_FILE_EXTENSIONS,
)
from fairseq.data.audio.feature_transforms import CompositeAudioFeatureTransform
from fairseq.data.audio.data_cfg import S2TDataConfig
from fairseq.data.audio.speech_to_text_dataset import SpeechToTextDataset, _collate_frames

IGNORE_INDEX = -100
DEFAULT_PAD_TOKEN = "[PAD]"
DEFAULT_EOS_TOKEN = "</s>"
DEFAULT_BOS_TOKEN = "<s>"
DEFAULT_UNK_TOKEN = "<unk>"
DEFAULT_SPEECH_TOKEN = "<speech>"
DEFAULT_SPEECH_PATCH_TOKEN = "<sp_patch>"
DEFAULT_SPEECH_START_TOKEN = "<sp_start>"
DEFAULT_SPEECH_END_TOKEN = "<sp_end>"
DEFAULT_TEXT_END_TOKEN = "<text_end>"
DEFAULT_LATENCY_TOKEN = "<latency_{}>"

logger = logging.getLogger(__name__)

def get_features_or_waveform(
        path: str,
):
    import soundfile as sf
    _path, slice_ptr = parse_path(path)
    if len(slice_ptr) == 0:
        waveform, sample_rate = sf.read(_path, dtype="float32",)
    elif len(slice_ptr) == 2:
        waveform, sample_rate = sf.read(_path, dtype="float32",
                                start=int(slice_ptr[0]), frames=int(slice_ptr[1]))
    else:
        raise ValueError(f"Invalid path: {_path}")
    return waveform, sample_rate


def normalize(wav, alpha=0.001, eps=1e-8):
    """
    Accelerated version of normalize using torchaudio's lfilter with batching.
    This implements an online normalization as a single batched IIR filter operation.
    
    Args:
        wav: Input waveform (batch_size, time)
        alpha: Smoothing factor for the running stats
        eps: Small constant for numerical stability
        mean: Initial mean values, should match batch size
        var: Initial variance values, should match batch size
    
    Returns:
        normalized_wav: Normalized waveform
        final_mean: Updated mean values
        final_var: Updated variance values
    """
    # Convert input to torch tensor if needed
   
    assert wav.ndim == 2, "Input must be 2D tensor (batch_size, time)"
    batch_size, n_samples = wav.shape
    
    # Create batch-friendly filter coefficients
    # For mean: y[n] = (1-alpha) * y[n-1] + alpha * x[n]
    # For all channels, we use the same filter coefficients
    a_mean = torch.tensor([1.0, -(1-alpha)], dtype=wav.dtype).repeat(batch_size, 1)
    b_mean = torch.tensor([alpha, 0.0], dtype=wav.dtype).repeat(batch_size, 1)
    
    # Use lfilter with batching to compute running mean
    # We need to reshape to make it compatible with batching
    
    # Calculate running mean for all channels at once
    mean_values = torchaudio.functional.lfilter(
        wav, 
        a_coeffs=a_mean, 
        b_coeffs=b_mean, 
        clamp=False,
        batching=True
    )  # [batch_size, time]   

    
    # Calculate squared deviation: (x[n] - mean[n])^2
    squared_dev = (wav - mean_values) ** 2
    
    # Filter coefficients for variance calculation
    a_var = torch.tensor([1.0, -(1-alpha)], dtype=wav.dtype).repeat(batch_size, 1)
    b_var = torch.tensor([alpha, 0.0], dtype=wav.dtype).repeat(batch_size, 1)
    
    # Calculate running variance using batched lfilter
    var_values = torchaudio.functional.lfilter(
        squared_dev, 
        a_coeffs=a_var, 
        b_coeffs=b_var, 
        clamp=False,
        batching=True
    ) + eps  # [batch_size, time]
    
    # Normalize the signal
    normalized_wav = (wav - mean_values) / torch.sqrt(var_values)
    
    return normalized_wav

@dataclass
class SpeechToTextDatasetItem(object):
    id: None
    index: int
    source: torch.Tensor
    task: None
    src_text: None
    target: Optional[torch.Tensor] = None
    speech_word: Optional[List] = None
    text_word: Optional[List] = None
    trajectory: Optional[List] = None
    sampled_trajectory: Optional[List] = None
    
class PromptSpeechToTextDataset(SpeechToTextDataset):

    def __init__(
        self,
        audio_paths: List[str],
        n_frames: Optional[List[int]] = None,
        src_texts: Optional[List[str]] = None,
        tgt_texts: Optional[List[str]] = None,
        ids: Optional[List[str]] = None,
        tasks: Optional[List[str]] = None,
        speech_words: Optional[List] = None,
        text_words: Optional[List] = None,
        trajectories: Optional[List[List[str]]] = None,
        sampled_trajectories: Optional[List[List[str]]] = None,
    ):
        self.audio_paths = audio_paths
        self.n_frames = n_frames
        self.tgt_texts = tgt_texts
        self.src_texts = src_texts
        self.ids = ids
        self.tasks = tasks
        self.speech_words = speech_words
        self.text_words = text_words
        self.trajectories = trajectories
        self.sampled_trajectories = sampled_trajectories       
    
    def __getitem__(
        self, index: int
    ) -> Tuple[int, torch.Tensor, Optional[torch.Tensor]]:
        while True:
            try:
                source, sr = get_features_or_waveform(
                    self.audio_paths[index],
                )
                break  # Exit the loop if successful
            except Exception as e:
                time.sleep(random.uniform(0, 1))  # Sleep for a random time <= 1 second

        source = torch.from_numpy(source).float()
        # with torch.no_grad():
        #     source = F.layer_norm(source, source.shape)
        text = self.tgt_texts[index]
        id = self.ids[index]
        task = self.tasks[index]
        src_text = self.src_texts[index]
        speech_word = self.speech_words[index] if self.speech_words is not None else None
        text_word = self.text_words[index] if self.text_words is not None else None
        trajectory = self.trajectories[index] if self.trajectories is not None else None
        sampled_trajectory = self.sampled_trajectories[index] if self.sampled_trajectories is not None else None
        return SpeechToTextDatasetItem(
            index=index, source=source, target=text, src_text=src_text, id=id, task=task,
            speech_word=speech_word, text_word=text_word, 
            trajectory=trajectory, sampled_trajectory=sampled_trajectory
        )
    
    def __len__(self):
        return len(self.audio_paths)
        
class PromptSpeechToTextDatasetCreator(object):
    # mandatory columns
    KEY_ID, KEY_AUDIO, KEY_N_FRAMES = "id", "audio", "n_frames"
    KEY_TGT_TEXT = "tgt_text"
    # optional columns
    KEY_SPEAKER, KEY_SRC_TEXT = "speaker", "src_text"
    KEY_SRC_LANG, KEY_TGT_LANG = "src_lang", "tgt_lang"
    KEY_TRAJECTORY = "trajectory"
    # default values
    DEFAULT_SPEAKER = DEFAULT_SRC_TEXT = DEFAULT_TGT_TEXT = DEFAULT_LANG = DEFAULT_LANG_N_FRAMES = DEFAULT_TASK = ""
    TASK = "task"

    @classmethod
    def _load_samples_from_tsv(cls, root: str, split: str):
        tsv_path = Path(root) / f"{split}.tsv"
        if not tsv_path.is_file():
            raise FileNotFoundError(f"Dataset not found: {tsv_path}")
        with open(tsv_path) as f:
            reader = csv.DictReader(
                f,
                delimiter="\t",
                quotechar=None,
                doublequote=False,
                lineterminator="\n",
                quoting=csv.QUOTE_NONE,
            )
            samples = [dict(e) for e in reader]
        if len(samples) == 0:
            raise ValueError(f"Empty manifest: {tsv_path}")
        return samples

    @classmethod
    def from_tsv(
        cls,
        root: str,
        split: str,
    ) -> PromptSpeechToTextDataset:
        samples = cls._load_samples_from_tsv(root, split)
        ids = [s[cls.KEY_ID] for s in samples]
        audio_paths = [s[cls.KEY_AUDIO] for s in samples]
        n_frames = [int(s[cls.KEY_N_FRAMES]) for s in samples]
        tgt_texts = [s.get(cls.KEY_TGT_TEXT, cls.DEFAULT_TGT_TEXT) for s in samples]
        src_texts = [s.get(cls.KEY_SRC_TEXT, cls.DEFAULT_SRC_TEXT) for s in samples]
        tasks = [s.get(cls.TASK, cls.DEFAULT_TASK) for s in samples] 

        speech_words_str = [s.get('speech_word', '') for s in samples]
        text_words_str = [s.get('text_word', '') for s in samples]
        speech_words = [eval(s) if s != '' else None for s in speech_words_str]
        text_words = [eval(s) if s != '' else None for s in text_words_str]          

        trajectories_str = [s.get(cls.KEY_TRAJECTORY, '') for s in samples]
        trajectories = [eval(s) if s != '' else None for s in trajectories_str]

        sampled_trajectories_str = [s.get('sampling', '') for s in samples]
        sampled_trajectories = [eval(s) if s != '' else None for s in sampled_trajectories_str]

        return PromptSpeechToTextDataset(
            audio_paths,
            n_frames=n_frames,
            src_texts=src_texts,
            tgt_texts=tgt_texts,
            ids=ids,
            tasks=tasks,
            speech_words=speech_words,
            text_words=text_words,
            trajectories=trajectories,
            sampled_trajectories=sampled_trajectories
        )


class SpeechSampler(DistributedSampler):
<<<<<<< HEAD
    def __init__(self, dataset, shuffle, batch_size, batch_size_sent=30, min_ms=0, multiplier=1, filter=True, tokenizer=None):
        super().__init__(dataset=dataset, shuffle=shuffle)
        self.batch_size = batch_size
        self.batch_size_sent = batch_size_sent
        self._obtain_batches(min_ms, multiplier, filter, tokenizer)

    def _obtain_batches(self, min_ms, multiplier, filter, tokenizer):
        eff_sizes = []
        for idx in range(len(self.dataset)):
=======
    def __init__(self, dataset, shuffle, batch_size, batch_size_sent=30, min_ms=0, multiplier=1, filter=True, tokenizer=None, model_type="w2v2_llama31"):
        super().__init__(dataset=dataset, shuffle=shuffle)
        self.batch_size = batch_size
        self.batch_size_sent = batch_size_sent
        self.model_type = model_type
        self._obtain_batches(min_ms, multiplier, filter, tokenizer)

    def get_eff_size(self, idx, tokenizer):
        if self.model_type == "w2v2_llama31":
>>>>>>> 43f92c04
            sp_seg_frame = int(12 * 0.08 * 16000)
            n_seg = (self.dataset.n_frames[idx] + sp_seg_frame - 1) // sp_seg_frame
            eff_size = n_seg * 5 * 2 # headers
            eff_size += n_seg * 12 # speech features
            eff_size += len(tokenizer(self.dataset.tgt_texts[idx], add_special_tokens=False).input_ids) # text tokens
            eff_size += 39 # beginning prompt
<<<<<<< HEAD
=======
        elif self.model_type == "qwen2ac":
            sp_seg_frame = 16000
            n_seg = (self.dataset.n_frames[idx] + sp_seg_frame - 1) // sp_seg_frame
            eff_size = n_seg * 5 * 2 # headers
            eff_size += n_seg * 25 # speech features
            eff_size += len(tokenizer(self.dataset.tgt_texts[idx], add_special_tokens=False).input_ids) # text tokens
            eff_size += 14 # beginning prompt
        return eff_size

    def _obtain_batches(self, min_ms, multiplier, filter, tokenizer):
        eff_sizes = []
        for idx in range(len(self.dataset)):
            eff_size = self.get_eff_size(idx, tokenizer)
>>>>>>> 43f92c04
            eff_sizes.append((eff_size, idx))

        sorted_eff_sizes = sorted(eff_sizes)

        batch_indices = []
        indices = []
        n_skipped = 0
        for eff_size, idx in sorted_eff_sizes:
            if not filter or self.dataset.n_frames[idx] >= min_ms * 16:
                if eff_size * (len(indices) + 1) <= self.batch_size and len(indices) < self.batch_size_sent:
                    indices.append(idx)
                else:
                    batch_indices.append(indices)
                    indices = [idx]
            else:
                n_skipped += 1
        print('{} out of {} samples skipped'.format(n_skipped, len(sorted_eff_sizes)))
        assert len(indices) > 0
        batch_indices.append(indices)
        
        n_batches = len(batch_indices)
        n_batches = n_batches // multiplier * multiplier

        self.batch_indices = batch_indices[:n_batches][::-1]
    
    def __iter__(self):
        if self.shuffle:
            g = torch.Generator()
            g.manual_seed(self.seed + self.epoch)
            indices_batch_ind = torch.randperm(len(self.batch_indices), generator=g).tolist()
        else:
            indices_batch_ind = list(range(len(self.batch_indices)))

        indices_batch_ind = indices_batch_ind[self.rank:len(self):self.num_replicas]

        for i in indices_batch_ind:
<<<<<<< HEAD
            # max_n_frames = max(self.dataset.n_frames[idx] for idx in self.batch_indices[i])
            # max_n_words = max(len(self.dataset.tgt_texts[idx].split(' ')) for idx in self.batch_indices[i])
            # logger.info("rank {}: speech {:.2f} s, text {} words, n sentence {}".format(
            #     self.rank, max_n_frames / 16000, max_n_words, len(self.batch_indices[i])
            # ))
=======
>>>>>>> 43f92c04
            yield self.batch_indices[i]
        
    def __len__(self):
        return len(self.batch_indices)

@dataclass
class DataCollatorForSupervisedDataset(object):
    """Collate examples for supervised fine-tuning."""

    def __init__(self, tokenizer, length_shrink_func, source_lang, target_lang, **kwargs):
        self.tokenizer = tokenizer
        self.length_shrink_func = length_shrink_func
        self.source_lang = source_lang
        self.target_lang = target_lang
     
    def __call__(self, samples: List[SpeechToTextDatasetItem]) -> Dict[str, torch.Tensor]:
        indices = torch.tensor([x.index for x in samples], dtype=torch.long)
        speech_batch = _collate_frames([x.source for x in samples], is_audio_input=True)
        n_frames = torch.tensor([x.source.size(0) for x in samples], dtype=torch.long)
        speech_lens = self.length_shrink_func(n_frames)

        texts = [x.target for x in samples]
     
        # Create speech tokens based on length
        speech_tokens = [speech_lens.max() * DEFAULT_SPEECH_PATCH_TOKEN for _ in speech_lens]
        speech_tokens = [DEFAULT_SPEECH_START_TOKEN + tokens + DEFAULT_SPEECH_END_TOKEN for tokens in speech_tokens]

        text_tokens = [DEFAULT_SPEECH_START_TOKEN + x.src_text + DEFAULT_SPEECH_END_TOKEN for x in samples]

        # Create prompts
        instruction = f"Translate the following speech from {self.source_lang} to {self.target_lang}:"
        prompts = [f"{instruction} {speech_token} {text}<|end_of_text|>" for speech_token, text in zip(speech_tokens, texts)]
        text_prompts = [f"{instruction} {text_token} {text}<|end_of_text|>" for text_token, text in zip(text_tokens, texts)]
        
        # Get instruction length for masking
        instruction_ids = self.tokenizer(instruction + " ", add_special_tokens=False).input_ids
        instruction_len = len(instruction_ids)

        # Tokenize with explicit padding settings
        tokenized = self.tokenizer(
            prompts,
            return_tensors="pt",
            padding=True,
            truncation=False,
            add_special_tokens=False,
        )
        input_ids = tokenized.input_ids
        attention_mask = tokenized.attention_mask

        # Create targets and handle padding properly
        targets = input_ids.clone()
        for i in range(len(samples)):
            # 1. Mask instruction tokens
            targets[i, :instruction_len] = IGNORE_INDEX
            
            # 2. Mask speech tokens
            start_pos = (input_ids[i] == self.tokenizer.convert_tokens_to_ids(DEFAULT_SPEECH_START_TOKEN)).nonzero()[0][0]
            end_pos = (input_ids[i] == self.tokenizer.convert_tokens_to_ids(DEFAULT_SPEECH_END_TOKEN)).nonzero()[0][0]
            targets[i, start_pos : end_pos + 1] = IGNORE_INDEX
            
            # 3. Mask padding tokens
            targets[i, attention_mask[i] == 0] = IGNORE_INDEX

        # Tokenize with explicit padding settings
        text_tokenized = self.tokenizer(
            text_prompts,
            return_tensors="pt",
            padding=True,
            truncation=False,
            add_special_tokens=False,
        )
        text_input_ids = text_tokenized.input_ids
        text_attention_mask = text_tokenized.attention_mask

        # Create targets and handle padding properly
        text_targets = text_input_ids.clone()
        for i in range(len(samples)):
            # 1. Mask instruction tokens
            text_targets[i, :instruction_len] = IGNORE_INDEX
            # 2. Mask speech tokens
            start_pos = (text_input_ids[i] == self.tokenizer.convert_tokens_to_ids(DEFAULT_SPEECH_START_TOKEN)).nonzero()[0][0]
            end_pos = (text_input_ids[i] == self.tokenizer.convert_tokens_to_ids(DEFAULT_SPEECH_END_TOKEN)).nonzero()[0][0]
            text_targets[i, start_pos : end_pos + 1] = IGNORE_INDEX
            # 3. Mask padding tokens
            text_targets[i, text_attention_mask[i] == 0] = IGNORE_INDEX
                
        batch = dict(
            input_ids=input_ids,
            labels=targets,
            attention_mask=attention_mask,
            speech_batch=speech_batch,
            src_lengths=n_frames,
            after_lens=speech_lens,
            target_text=texts,
            ids=indices,

            text_input_ids=text_input_ids,
            text_labels=text_targets,
            text_attention_mask=text_attention_mask,
        )

        return batch

class DataCollatorForSupervisedInstructDataset(DataCollatorForSupervisedDataset):
    def __call__(self, samples: List[SpeechToTextDatasetItem]) -> Dict[str, torch.Tensor]:
        indices = torch.tensor([x.index for x in samples], dtype=torch.long)
        speech_batch = _collate_frames([x.source for x in samples], is_audio_input=True)
        n_frames = torch.tensor([x.source.size(0) for x in samples], dtype=torch.long)
        speech_lens = self.length_shrink_func(n_frames)

        texts = [x.target for x in samples]

        prompts = []
        instruction = f"Translate the following speech from {self.source_lang} to {self.target_lang}."
        for i, x in enumerate(samples):
            messages = [{
                "role": "system",
                "content": instruction
            }]
            messages.append(
                {
                    "role": "user",
                    "content": speech_lens.max() * DEFAULT_SPEECH_PATCH_TOKEN
                }
            )
            messages.append(
                {
                    "role": "assistant",
                    "content": x.target
                }
            )
            prompts.append(messages)
     
        # Tokenize with explicit padding settings
        tokenized = self.tokenizer.apply_chat_template(
            prompts,
            return_tensors='pt',
            padding=True, 
            truncation=False, 
            add_special_tokens=False
        )
        input_ids = tokenized
        attention_mask = (input_ids != self.tokenizer.pad_token_id).long()

        # Create targets and handle padding properly
        targets = input_ids.clone()
        targets[attention_mask == 0] = IGNORE_INDEX
        user_id = self.tokenizer.convert_tokens_to_ids('user')
        assist_id = self.tokenizer.convert_tokens_to_ids('assistant')
        start_header_id = self.tokenizer.convert_tokens_to_ids('<|start_header_id|>')
        label_mask = torch.zeros_like(targets, dtype=torch.bool)
        for i in range(len(samples)):
            user_pos = (targets[i] == user_id).nonzero()
            assist_pos = (targets[i] == assist_id).nonzero()

            user_pos = [
                pos for pos in user_pos if targets[i, pos[0] - 1] == start_header_id
            ]
            assist_pos = [
                pos for pos in assist_pos if targets[i, pos[0] - 1] == start_header_id
            ]

            assert len(user_pos) == 1 and len(assist_pos) == 1

            label_mask[i, assist_pos[0][0] + 2:] = True
        targets[~label_mask] = IGNORE_INDEX
                
        batch = dict(
            input_ids=input_ids,
            labels=targets,
            attention_mask=attention_mask,
            speech_batch=speech_batch,
            src_lengths=n_frames,
            after_lens=speech_lens,
            target_text=texts,
            ids=indices,
        )

        return batch
<<<<<<< HEAD
=======
    

class DataCollatorForOfflineQwen2ACDataset:
    def __init__(self, processor, source_lang, target_lang, **kwargs):
        self.processor = processor
        self.source_lang = source_lang
        self.target_lang = target_lang

    def __call__(self, samples: List[SpeechToTextDatasetItem]) -> Dict[str, torch.Tensor]:
        audios = [x.source.numpy() for x in samples]
        n_frames = torch.tensor([x.source.size(0) for x in samples], dtype=torch.long)

        prompts = []
        instruction = f"Translate the following speech from {self.source_lang} to {self.target_lang}."
        for i, x in enumerate(samples):
            messages = [{
                "role": "system",
                "content": instruction
            }]
            messages.append(
                {
                    "role": "user",
                    "content": "<|audio_bos|><|AUDIO|><|audio_eos|>"
                }
            )
            messages.append(
                {
                    "role": "assistant",
                    "content": x.target
                }
            )
            prompts.append(messages)
     
        # Tokenize with explicit padding settings
        texts = self.processor.apply_chat_template(
            prompts,
            return_tensors='pt',
            padding=True, 
            truncation=False, 
            add_special_tokens=False
        )

        inputs = self.processor(
            text=texts, 
            audios=audios, 
            sampling_rate=self.processor.feature_extractor.sampling_rate, 
            return_tensors="pt", 
            padding="longest",
            max_length=n_frames.max(),
        )

        input_ids = inputs["input_ids"]
        attention_mask = (input_ids != self.processor.tokenizer.pad_token_id).long()

        # Create targets and handle padding properly
        targets = input_ids.clone()
        targets[attention_mask == 0] = IGNORE_INDEX
        user_id = self.processor.tokenizer.convert_tokens_to_ids('user')
        assist_id = self.processor.tokenizer.convert_tokens_to_ids('assistant')
        start_header_id = self.processor.tokenizer.convert_tokens_to_ids('<|im_start|>')
        label_mask = torch.zeros_like(targets, dtype=torch.bool)
        for i in range(len(samples)):
            user_pos = (targets[i] == user_id).nonzero()
            assist_pos = (targets[i] == assist_id).nonzero()

            user_pos = [
                pos for pos in user_pos if targets[i, pos[0] - 1] == start_header_id
            ]
            assist_pos = [
                pos for pos in assist_pos if targets[i, pos[0] - 1] == start_header_id
            ]

            assert len(user_pos) == 1 and len(assist_pos) == 1

            label_mask[i, assist_pos[0][0] + 2:] = True
        targets[~label_mask] = IGNORE_INDEX        
                
        inputs["labels"] = targets
        inputs["src_lengths"] = n_frames

        return inputs


class DataCollatorForOfflineSeamlessDataset:
    def __init__(self, tokenizer, processor, source_lang, target_lang, **kwargs):
        self.tokenizer = tokenizer
        self.processor = processor
        self.source_lang = source_lang
        self.target_lang = target_lang

    def __call__(self, samples: List[SpeechToTextDatasetItem]) -> Dict[str, torch.Tensor]:
        indices = torch.tensor([x.index for x in samples], dtype=torch.long)
        audios = [x.source.numpy() for x in samples]

        audio_inputs = self.processor(
            audios=audios, 
            sampling_rate=16000,
            do_normalize_per_mel_bins=False, 
            return_tensors="pt",
        )

        input_features = audio_inputs["input_features"]
        audio_attention_mask = audio_inputs["attention_mask"]
        src_lengths = audio_attention_mask.sum(dim=1)
        input_features = input_features[:, :src_lengths.max()]
        speech_lens = src_lengths // 8

        texts = [x.target for x in samples]

        prompts = []
        instruction = f"Translate the following speech from {self.source_lang} to {self.target_lang}."
        for i, x in enumerate(samples):
            messages = [{
                "role": "system",
                "content": instruction
            }]
            messages.append(
                {
                    "role": "user",
                    "content": speech_lens.max() * DEFAULT_SPEECH_PATCH_TOKEN
                }
            )
            messages.append(
                {
                    "role": "assistant",
                    "content": x.target
                }
            )
            prompts.append(messages)
     
        # Tokenize with explicit padding settings
        tokenized = self.tokenizer.apply_chat_template(
            prompts,
            return_tensors='pt',
            padding=True, 
            truncation=False, 
            add_special_tokens=False
        )
        input_ids = tokenized
        attention_mask = (input_ids != self.tokenizer.pad_token_id).long()

        # Create targets and handle padding properly
        targets = input_ids.clone()
        targets[attention_mask == 0] = IGNORE_INDEX
        user_id = self.tokenizer.convert_tokens_to_ids('user')
        assist_id = self.tokenizer.convert_tokens_to_ids('assistant')
        start_header_id = self.tokenizer.convert_tokens_to_ids('<|start_header_id|>')
        label_mask = torch.zeros_like(targets, dtype=torch.bool)
        for i in range(len(samples)):
            user_pos = (targets[i] == user_id).nonzero()
            assist_pos = (targets[i] == assist_id).nonzero()

            user_pos = [
                pos for pos in user_pos if targets[i, pos[0] - 1] == start_header_id
            ]
            assist_pos = [
                pos for pos in assist_pos if targets[i, pos[0] - 1] == start_header_id
            ]

            assert len(user_pos) == 1 and len(assist_pos) == 1

            label_mask[i, assist_pos[0][0] + 2:] = True
        targets[~label_mask] = IGNORE_INDEX
                
        batch = dict(
            input_ids=input_ids,
            labels=targets,
            attention_mask=attention_mask,
            speech_batch=input_features,
            src_lengths=src_lengths,
            after_lens=speech_lens,
            target_text=texts,
            ids=indices,
        )

        return batch
>>>>>>> 43f92c04

@dataclass
class DataCollatorForTrajectoryDataset(object):
    def __init__(self, 
            tokenizer, length_shrink_func, source_lang, target_lang, 
            block_size=48, **kwargs
        ):
        self.tokenizer = tokenizer
        self.length_shrink_func = length_shrink_func
        self.source_lang = source_lang
        self.target_lang = target_lang
        self.speech_segment_size = block_size // 4    

    def validate(self, dataset):
        if dataset.trajectories is not None:
            sp_seg_frame = int(12 * 0.08 * 16000)
            for i in range(len(dataset.audio_paths)):
                if dataset.trajectories[i] is not None:
                    n_frame = dataset.n_frames[i]
                    if n_frame % sp_seg_frame != 0:
                        n_pad = sp_seg_frame - n_frame % sp_seg_frame
                        n_frame += n_pad
                    n_frame += 79 + 320
                    speech_len = self.length_shrink_func(torch.tensor(n_frame))
                    trajectory_len = len(dataset.trajectories[i])

                    assert trajectory_len == speech_len // self.speech_segment_size
     
    def __call__(self, samples: List[SpeechToTextDatasetItem]) -> Dict[str, torch.Tensor]:
        indices = torch.tensor([x.index for x in samples], dtype=torch.long)

        # pad to multiple
        sp_seg_frame = int(self.speech_segment_size * 0.08 * 16000)
        for x in samples:
            if x.source.shape[0] % sp_seg_frame != 0:
                n_pad = sp_seg_frame - x.source.shape[0] % sp_seg_frame
                x.source = torch.cat([x.source, torch.zeros(n_pad).to(x.source)], dim=0)

        speech_batch = _collate_frames([x.source for x in samples], is_audio_input=True)
        offset = torch.zeros(len(samples), 79 + 320).to(speech_batch)
        speech_batch = torch.cat([offset, speech_batch], dim=1)

        n_frames = torch.tensor([x.source.size(0) + 79 + 320 for x in samples], dtype=torch.long)        
        speech_lens = self.length_shrink_func(n_frames)

        trajectory_lens = [len(x.trajectory) for x in samples]
        assert all([t_l == s_l // self.speech_segment_size for t_l, s_l in zip(trajectory_lens, speech_lens)])

        prompts = []
        instruction = f"Translate the following speech from {self.source_lang} to {self.target_lang}: "
        for i, x in enumerate(samples):
            prompt = instruction
            for j, text in enumerate(x.trajectory):
                n_sp_token = min(
                    self.speech_segment_size, 
                    speech_lens[i] - j * self.speech_segment_size
                )
                assert n_sp_token > 0

                sp_tokens = DEFAULT_SPEECH_START_TOKEN + \
                    n_sp_token * DEFAULT_SPEECH_PATCH_TOKEN + \
                    DEFAULT_SPEECH_END_TOKEN

                prompt += sp_tokens + text + "<|end_of_text|>"
            prompts.append(prompt)
     
        # Get instruction length for masking
        instruction_ids = self.tokenizer(instruction, add_special_tokens=False).input_ids
        instruction_len = len(instruction_ids)

        # Tokenize with explicit padding settings
        tokenized = self.tokenizer(
            prompts,
            return_tensors="pt",
            padding=True,
            truncation=False,
            add_special_tokens=False,
        )
        input_ids = tokenized.input_ids
        attention_mask = tokenized.attention_mask

        # Create targets and handle padding properly
        targets = input_ids.clone()
        sp_start_id = self.tokenizer.convert_tokens_to_ids(DEFAULT_SPEECH_START_TOKEN)
        sp_end_id = self.tokenizer.convert_tokens_to_ids(DEFAULT_SPEECH_END_TOKEN)
        for i in range(len(samples)):
            # 1. Mask instruction tokens
            targets[i, :instruction_len] = IGNORE_INDEX
            
            # 2. Mask speech tokens
            start_positions = (input_ids[i] == sp_start_id).nonzero()
            end_positions = (input_ids[i] == sp_end_id).nonzero()
            for start, end in zip(start_positions, end_positions):
                targets[i, start[0] : end[0] + 1] = IGNORE_INDEX
            
            # 3. Mask padding tokens
            targets[i, attention_mask[i] == 0] = IGNORE_INDEX

        batch = dict(
            input_ids=input_ids,
            labels=targets,
            attention_mask=attention_mask,
            speech_batch=speech_batch,
            src_lengths=n_frames,
            after_lens=speech_lens,
            ids=indices,
        )

        return batch

class DataCollatorForTrajectoryInstructDataset(DataCollatorForTrajectoryDataset):
    def __init__(self, 
            tokenizer, length_shrink_func, source_lang, target_lang, 
            block_size=48, perturb=(0.3, 0.3, 0.4), **kwargs
        ):
        super().__init__(tokenizer, length_shrink_func, source_lang, target_lang, block_size, **kwargs)
        assert sum(perturb) == 1
        self.perturb = perturb

    def validate(self, dataset):
        if dataset.trajectories is not None:
            sp_seg_frame = int(12 * 0.08 * 16000)
            instruction = f"Translate the following speech from {self.source_lang} to {self.target_lang}."
            for i in tqdm(range(len(dataset.audio_paths))):
                if dataset.trajectories[i] is not None:
                    n_frame = dataset.n_frames[i]
                    if n_frame % sp_seg_frame != 0:
                        n_pad = sp_seg_frame - n_frame % sp_seg_frame
                        n_frame += n_pad
                    n_frame += 79 + 320
                    speech_len = self.length_shrink_func(torch.tensor(n_frame))
                    trajectory_len = len(dataset.trajectories[i])

                    assert trajectory_len == speech_len // self.speech_segment_size

                    messages = [{
                        "role": "system",
                        "content": instruction
                    }]
                    for j, text in enumerate(dataset.trajectories[i]):
                        n_sp_token = min(
                            self.speech_segment_size, 
                            speech_len - j * self.speech_segment_size
                        )
                        assert n_sp_token > 0

                        messages.append(
                            {
                                "role": "user",
                                "content": n_sp_token * DEFAULT_SPEECH_PATCH_TOKEN
                            }
                        )
                        messages.append(
                            {
                                "role": "assistant",
                                "content": text
                            }
                        )

                    tokenized = self.tokenizer.apply_chat_template(
                        [messages],
                        return_tensors='pt',
                        padding=True, 
                        truncation=False, 
                        add_special_tokens=False
                    )
                    attention_mask = (tokenized != self.tokenizer.pad_token_id).long()
                    targets = tokenized.clone()
                    targets[attention_mask == 0] = IGNORE_INDEX

                    user_id = self.tokenizer.convert_tokens_to_ids('user')
                    assist_id = self.tokenizer.convert_tokens_to_ids('assistant')
                    start_header_id = self.tokenizer.convert_tokens_to_ids('<|start_header_id|>')

                    user_pos = (targets[0] == user_id).nonzero()
                    assist_pos = (targets[0] == assist_id).nonzero()

                    # print(user_pos, targets)

                    user_pos = [
                        pos for pos in user_pos if targets[0, pos[0] - 1] == start_header_id
                    ]
                    assist_pos = [
                        pos for pos in assist_pos if targets[0, pos[0] - 1] == start_header_id
                    ]

                    assert len(user_pos) == len(assist_pos), (user_id, assist_id, targets)

    def __call__(self, samples: List[SpeechToTextDatasetItem]) -> Dict[str, torch.Tensor]:
        indices = torch.tensor([x.index for x in samples], dtype=torch.long)

        # pad to multiple
        sp_seg_frame = int(self.speech_segment_size * 0.08 * 16000)
        for x in samples:
            if x.source.shape[0] % sp_seg_frame != 0:
                n_pad = sp_seg_frame - x.source.shape[0] % sp_seg_frame
                x.source = torch.cat([x.source, torch.zeros(n_pad).to(x.source)], dim=0)

        speech_batch = _collate_frames([x.source for x in samples], is_audio_input=True)
        offset = torch.zeros(len(samples), 79 + 320).to(speech_batch)
        speech_batch = torch.cat([offset, speech_batch], dim=1)

        n_frames = torch.tensor([x.source.size(0) + 79 + 320 for x in samples], dtype=torch.long)        
        speech_lens = self.length_shrink_func(n_frames)

        for x in samples:
            try:
                if type(x.trajectory[0]) == str:
                    x.trajectory = [[seg, True] for seg in x.trajectory]
            except:
                print(x)
                raise KeyError

        mode = np.random.choice(['opt', 'aug', 'off'], p=self.perturb)
        for x in samples:
            if mode == 'opt':
                # with prob self.perturb[0], use the optimal trajectory
                continue
            elif mode == 'aug':
                # with prob self.perturb[1], use the delayed trajectory
                traj = x.trajectory

                # shift
                shift_traj = []
                for i in range(len(traj)):
                    seg = traj[len(traj) - i - 1][0]
                    if seg == "" or np.random.rand() < 0.5 or i == 0:
                        shift_traj.append([seg, True])
                        continue
                    words = list(jieba.cut(seg))
                    shift_idx = np.random.randint(len(words))
                    shift_traj[-1][0] = ''.join(words[shift_idx:]) + shift_traj[-1][0]
                    shift_traj.append([''.join(words[:shift_idx]), False])

                shift_traj = shift_traj[::-1]

                # merge
                merge_traj = copy.deepcopy(shift_traj)
                for i in range(len(merge_traj) - 1):
                    seg, _ = merge_traj[i]
                    if seg == "" or np.random.rand() < 0.5:
                        continue
                    
                    merge_traj[i] = ["", False]
                    merge_traj[i + 1][0] = seg + merge_traj[i + 1][0]
                
                x.trajectory = merge_traj
            else:
                # with prob self.perturb[2], use the offline trajectory
                x.trajectory = [['', False]] * len(x.trajectory)
                x.trajectory[-1] = [x.target, True]


        trajectory_lens = [len(x.trajectory) for x in samples]
        assert all([t_l == s_l // self.speech_segment_size for t_l, s_l in zip(trajectory_lens, speech_lens)])

        prompts = []
        instruction = f"Translate the following speech from {self.source_lang} to {self.target_lang}."
        for i, x in enumerate(samples):
            messages = [{
                "role": "system",
                "content": instruction
            }]
            for j, (text, _) in enumerate(x.trajectory):
                n_sp_token = min(
                    self.speech_segment_size, 
                    speech_lens[i] - j * self.speech_segment_size
                )
                assert n_sp_token > 0

                messages.append(
                    {
                        "role": "user",
                        "content": n_sp_token * DEFAULT_SPEECH_PATCH_TOKEN
                    }
                )
                messages.append(
                    {
                        "role": "assistant",
                        "content": text
                    }
                )
            prompts.append(messages)
     
        # Tokenize with explicit padding settings
        tokenized = self.tokenizer.apply_chat_template(
            prompts,
            return_tensors='pt',
            padding=True, 
            truncation=False, 
            add_special_tokens=False
        )
        input_ids = tokenized
        attention_mask = (input_ids != self.tokenizer.pad_token_id).long()

        # Create targets and handle padding properly
        targets = input_ids.clone()
        targets[attention_mask == 0] = IGNORE_INDEX
        user_id = self.tokenizer.convert_tokens_to_ids('user')
        assist_id = self.tokenizer.convert_tokens_to_ids('assistant')
        start_header_id = self.tokenizer.convert_tokens_to_ids('<|start_header_id|>')
        label_mask = torch.zeros_like(targets, dtype=torch.bool)
        for i in range(len(samples)):
            user_pos = (targets[i] == user_id).nonzero()
            assist_pos = (targets[i] == assist_id).nonzero()

            user_pos = [
                pos for pos in user_pos if targets[i, pos[0] - 1] == start_header_id
            ]
            assist_pos = [
                pos for pos in assist_pos if targets[i, pos[0] - 1] == start_header_id
            ]

            assert len(user_pos) == len(assist_pos)

            for j in range(len(user_pos) - 1):
                if samples[i].trajectory[j][1]:
                    label_mask[i, assist_pos[j][0] + 2 : user_pos[j + 1][0] - 1] = True
            label_mask[i, assist_pos[-1][0] + 2:] = True
        targets[~label_mask] = IGNORE_INDEX

        batch = dict(
            input_ids=input_ids,
            labels=targets,
            attention_mask=attention_mask,
            speech_batch=speech_batch,
            src_lengths=n_frames,
            after_lens=speech_lens,
            ids=indices,
            mode=mode,
        )

        return batch

class DataCollatorForTrajectoryInstructMultiLatencyDataset(DataCollatorForTrajectoryDataset):
    def __init__(self, 
            tokenizer, length_shrink_func, source_lang, target_lang, 
<<<<<<< HEAD
            block_size=48, max_multiplier=1, prob_aug=0., trainer=None, **kwargs
=======
            block_size=48, multiplier_step_size=1, max_multiplier=1, prob_aug=0., trainer=None, audio_normalize=False, **kwargs
>>>>>>> 43f92c04
        ):
        super().__init__(tokenizer, length_shrink_func, source_lang, target_lang, block_size, **kwargs)
        assert max_multiplier >= 1 and prob_aug >= 0 and prob_aug <= 1
        self.max_multiplier = max_multiplier
<<<<<<< HEAD
        self.prob_aug = prob_aug
        self.trainer = trainer

    def __call__(self, samples: List[SpeechToTextDatasetItem]) -> Dict[str, torch.Tensor]:
        indices = torch.tensor([x.index for x in samples], dtype=torch.long)

        multiplier = np.random.randint(1, self.max_multiplier + 1)
        latency_token = DEFAULT_LATENCY_TOKEN.format(multiplier)
=======
        self.multiplier_step_size = multiplier_step_size
        self.prob_aug = prob_aug
        self.trainer = trainer

        logger.info(f"audio_normalize: {audio_normalize}")
        self.audio_normalize = audio_normalize
        
    def __call__(self, samples: List[SpeechToTextDatasetItem]) -> Dict[str, torch.Tensor]:
        indices = torch.tensor([x.index for x in samples], dtype=torch.long)

        multiplier = np.random.randint(1, self.max_multiplier // self.multiplier_step_size + 1) * self.multiplier_step_size
        # latency_token = DEFAULT_LATENCY_TOKEN.format(multiplier)
>>>>>>> 43f92c04

        # pad to multiple
        sp_seg_frame = int(self.speech_segment_size * 0.08 * 16000) * multiplier
        for x in samples:
            if x.source.shape[0] % sp_seg_frame != 0:
                n_pad = sp_seg_frame - x.source.shape[0] % sp_seg_frame
                x.source = torch.cat([x.source, torch.zeros(n_pad).to(x.source)], dim=0)

        speech_batch = _collate_frames([x.source for x in samples], is_audio_input=True)
        offset = torch.zeros(len(samples), 79 + 320).to(speech_batch)
        speech_batch = torch.cat([offset, speech_batch], dim=1)

<<<<<<< HEAD
=======
        if self.audio_normalize:
            speech_batch = normalize(speech_batch)

>>>>>>> 43f92c04
        n_frames = torch.tensor([x.source.size(0) + 79 + 320 for x in samples], dtype=torch.long)        
        speech_lens = self.length_shrink_func(n_frames)

        # trajectory_lens = [len(x.trajectory) for x in samples]
        # assert all([t_l == s_l // self.speech_segment_size for t_l, s_l in zip(trajectory_lens, speech_lens)])

        for x in samples:
            if type(x.trajectory[0]) == str:
                x.trajectory = [[seg, True] for seg in x.trajectory]
        
        for x in samples:
            traj = x.trajectory
            new_traj = []
            for i in range(0, len(traj), multiplier):
                partial_translation = ''.join(
                    traj[j][0] for j in range(i, min(i + multiplier, len(traj)))
                )
                new_traj.append([partial_translation, True])
            x.trajectory = new_traj

        if np.random.rand() < self.prob_aug: # only zh
            for x in samples:
                traj = x.trajectory

                # shift
                shift_traj = []
                for i in range(len(traj)):
                    seg = traj[len(traj) - i - 1][0]
                    if seg == "" or np.random.rand() < 0.5 or i == 0:
                        shift_traj.append([seg, True])
                        continue
                    words = list(jieba.cut(seg))
                    shift_idx = np.random.randint(len(words))
                    shift_traj[-1][0] = ''.join(words[shift_idx:]) + shift_traj[-1][0]
                    shift_traj.append([''.join(words[:shift_idx]), False])

                shift_traj = shift_traj[::-1]

                # merge
                merge_traj = copy.deepcopy(shift_traj)
                for i in range(len(merge_traj) - 1):
                    seg, _ = merge_traj[i]
                    if seg == "" or np.random.rand() < 0.5:
                        continue
                    
                    merge_traj[i] = ["", False]
                    merge_traj[i + 1][0] = seg + merge_traj[i + 1][0]
                
                x.trajectory = merge_traj

        prompts = []
<<<<<<< HEAD
        instruction = f"Translate the following speech from {self.source_lang} to {self.target_lang} with latency {latency_token}."
=======
        instruction = f"Translate the following speeches from {self.source_lang} to {self.target_lang} as a simultaneous interpreter."
>>>>>>> 43f92c04
        for i, x in enumerate(samples):
            messages = [{
                "role": "system",
                "content": instruction
            }]
            for j, (text, _) in enumerate(x.trajectory):
                n_sp_token = min(
                    self.speech_segment_size * multiplier, 
                    speech_lens[i] - j * self.speech_segment_size * multiplier
                )
                assert n_sp_token > 0

                messages.append(
                    {
                        "role": "user",
                        "content": n_sp_token * DEFAULT_SPEECH_PATCH_TOKEN
                    }
                )
                messages.append(
                    {
                        "role": "assistant",
                        "content": text
                    }
                )
            prompts.append(messages)
     
        # Tokenize with explicit padding settings
        tokenized = self.tokenizer.apply_chat_template(
            prompts,
            return_tensors='pt',
            padding=True, 
            truncation=False, 
            add_special_tokens=False
        )
        input_ids = tokenized
        attention_mask = (input_ids != self.tokenizer.pad_token_id).long()

        # Create targets and handle padding properly
        targets = input_ids.clone()
        targets[attention_mask == 0] = IGNORE_INDEX
        user_id = self.tokenizer.convert_tokens_to_ids('user')
        assist_id = self.tokenizer.convert_tokens_to_ids('assistant')
        start_header_id = self.tokenizer.convert_tokens_to_ids('<|start_header_id|>')
        label_mask = torch.zeros_like(targets, dtype=torch.bool)
        for i in range(len(samples)):
            user_pos = (targets[i] == user_id).nonzero()
            assist_pos = (targets[i] == assist_id).nonzero()

            user_pos = [
                pos for pos in user_pos if targets[i, pos[0] - 1] == start_header_id
            ]
            assist_pos = [
                pos for pos in assist_pos if targets[i, pos[0] - 1] == start_header_id
            ]

            assert len(user_pos) == len(assist_pos)

            for j in range(len(user_pos) - 1):
                if samples[i].trajectory[j][1]:
                    label_mask[i, assist_pos[j][0] + 2 : user_pos[j + 1][0] - 1] = True
            label_mask[i, assist_pos[-1][0] + 2:] = True
        targets[~label_mask] = IGNORE_INDEX

        batch = dict(
            input_ids=input_ids,
            labels=targets,
            attention_mask=attention_mask,
            speech_batch=speech_batch,
            src_lengths=n_frames,
            after_lens=speech_lens,
            ids=indices,
            multiplier=multiplier
        )

<<<<<<< HEAD
=======
        return batch


class DataCollatorForTrajectoryInstructMultiLatencyQwenDataset(DataCollatorForTrajectoryDataset):
    def __init__(self, 
            tokenizer, length_shrink_func, source_lang, target_lang, 
            block_size=48, multiplier_step_size=1, max_multiplier=1, prob_aug=0., trainer=None, audio_normalize=False, **kwargs
        ):
        super().__init__(tokenizer, length_shrink_func, source_lang, target_lang, block_size, **kwargs)
        assert max_multiplier >= 1 and prob_aug >= 0 and prob_aug <= 1
        self.max_multiplier = max_multiplier
        self.multiplier_step_size = multiplier_step_size
        self.prob_aug = prob_aug
        self.trainer = trainer

        logger.info(f"audio_normalize: {audio_normalize}")
        self.audio_normalize = audio_normalize
        
    def __call__(self, samples: List[SpeechToTextDatasetItem]) -> Dict[str, torch.Tensor]:
        indices = torch.tensor([x.index for x in samples], dtype=torch.long)

        multiplier = np.random.randint(1, self.max_multiplier // self.multiplier_step_size + 1) * self.multiplier_step_size
        # latency_token = DEFAULT_LATENCY_TOKEN.format(multiplier)

        # pad to multiple
        sp_seg_frame = int(self.speech_segment_size * 0.08 * 16000) * multiplier
        for x in samples:
            if x.source.shape[0] % sp_seg_frame != 0:
                n_pad = sp_seg_frame - x.source.shape[0] % sp_seg_frame
                x.source = torch.cat([x.source, torch.zeros(n_pad).to(x.source)], dim=0)

        speech_batch = _collate_frames([x.source for x in samples], is_audio_input=True)
        offset = torch.zeros(len(samples), 79 + 320).to(speech_batch)
        speech_batch = torch.cat([offset, speech_batch], dim=1)

        if self.audio_normalize:
            speech_batch = normalize(speech_batch)

        n_frames = torch.tensor([x.source.size(0) + 79 + 320 for x in samples], dtype=torch.long)        
        speech_lens = self.length_shrink_func(n_frames)

        # trajectory_lens = [len(x.trajectory) for x in samples]
        # assert all([t_l == s_l // self.speech_segment_size for t_l, s_l in zip(trajectory_lens, speech_lens)])

        for x in samples:
            if type(x.trajectory[0]) == str:
                x.trajectory = [[seg, True] for seg in x.trajectory]
        
        for x in samples:
            traj = x.trajectory
            new_traj = []
            for i in range(0, len(traj), multiplier):
                partial_translation = ''.join(
                    traj[j][0] for j in range(i, min(i + multiplier, len(traj)))
                )
                new_traj.append([partial_translation, True])
            x.trajectory = new_traj

        if np.random.rand() < self.prob_aug: # only zh
            for x in samples:
                traj = x.trajectory

                # shift
                shift_traj = []
                for i in range(len(traj)):
                    seg = traj[len(traj) - i - 1][0]
                    if seg == "" or np.random.rand() < 0.5 or i == 0:
                        shift_traj.append([seg, True])
                        continue
                    words = list(jieba.cut(seg))
                    shift_idx = np.random.randint(len(words))
                    shift_traj[-1][0] = ''.join(words[shift_idx:]) + shift_traj[-1][0]
                    shift_traj.append([''.join(words[:shift_idx]), False])

                shift_traj = shift_traj[::-1]

                # merge
                merge_traj = copy.deepcopy(shift_traj)
                for i in range(len(merge_traj) - 1):
                    seg, _ = merge_traj[i]
                    if seg == "" or np.random.rand() < 0.5:
                        continue
                    
                    merge_traj[i] = ["", False]
                    merge_traj[i + 1][0] = seg + merge_traj[i + 1][0]
                
                x.trajectory = merge_traj

        prompts = []
        instruction = f"Translate the following speeches from {self.source_lang} to {self.target_lang} as a simultaneous interpreter."
        for i, x in enumerate(samples):
            messages = [{
                "role": "system",
                "content": instruction
            }]
            for j, (text, _) in enumerate(x.trajectory):
                n_sp_token = min(
                    self.speech_segment_size * multiplier, 
                    speech_lens[i] - j * self.speech_segment_size * multiplier
                )
                assert n_sp_token > 0

                messages.append(
                    {
                        "role": "user",
                        "content": n_sp_token * DEFAULT_SPEECH_PATCH_TOKEN
                    }
                )
                messages.append(
                    {
                        "role": "assistant",
                        "content": text
                    }
                )
            prompts.append(messages)
     
        # Tokenize with explicit padding settings
        tokenized = self.tokenizer.apply_chat_template(
            prompts,
            return_tensors='pt',
            padding=True, 
            truncation=False, 
            add_special_tokens=False
        )
        input_ids = tokenized
        attention_mask = (input_ids != self.tokenizer.pad_token_id).long()

        # Create targets and handle padding properly
        targets = input_ids.clone()
        targets[attention_mask == 0] = IGNORE_INDEX
        user_id = self.tokenizer.convert_tokens_to_ids('user')
        assist_id = self.tokenizer.convert_tokens_to_ids('assistant')
        start_header_id = self.tokenizer.convert_tokens_to_ids('<|im_start|>')
        label_mask = torch.zeros_like(targets, dtype=torch.bool)
        for i in range(len(samples)):
            user_pos = (targets[i] == user_id).nonzero()
            assist_pos = (targets[i] == assist_id).nonzero()

            user_pos = [
                pos for pos in user_pos if targets[i, pos[0] - 1] == start_header_id
            ]
            assist_pos = [
                pos for pos in assist_pos if targets[i, pos[0] - 1] == start_header_id
            ]

            assert len(user_pos) == len(assist_pos)

            for j in range(len(user_pos) - 1):
                if samples[i].trajectory[j][1]:
                    label_mask[i, assist_pos[j][0] + 2 : user_pos[j + 1][0] - 2] = True
            label_mask[i, assist_pos[-1][0] + 2:] = True
        targets[~label_mask] = IGNORE_INDEX

        batch = dict(
            input_ids=input_ids,
            labels=targets,
            attention_mask=attention_mask,
            speech_batch=speech_batch,
            src_lengths=n_frames,
            after_lens=speech_lens,
            ids=indices,
            multiplier=multiplier
        )

        return batch    

class DataCollatorForTrajectoryInstructMultiLatencyQwen2ACDataset:
    def __init__(self, 
            processor, source_lang, target_lang, 
            block_size=48, max_multiplier=1, prob_aug=0., **kwargs
        ):

        self.processor = processor
        self.source_lang = source_lang
        self.target_lang = target_lang
        self.speech_segment_size = block_size // 2

        assert max_multiplier >= 1 and prob_aug >= 0 and prob_aug <= 1
        self.max_multiplier = max_multiplier
        self.prob_aug = prob_aug

    def __call__(self, samples: List[SpeechToTextDatasetItem]) -> Dict[str, torch.Tensor]:
        multiplier = np.random.randint(1, self.max_multiplier + 1)

        # pad to multiple
        sp_seg_frame = int(self.speech_segment_size * 0.04 * 16000) * multiplier
        offset = torch.zeros(159 + 160).to(samples[0].source)
        for x in samples:
            if x.source.shape[0] % sp_seg_frame != 0:
                n_pad = sp_seg_frame - x.source.shape[0] % sp_seg_frame
                x.source = torch.cat([x.source, torch.zeros(n_pad).to(x.source)], dim=0)
            x.source = torch.cat([offset, x.source], dim=0)
            
        audios = [x.source.numpy() for x in samples]
        n_frames = torch.tensor([x.source.size(0) for x in samples], dtype=torch.long)

        for x in samples:
            if type(x.trajectory[0]) == str:
                x.trajectory = [[seg, True] for seg in x.trajectory]
        
        for x in samples:
            traj = x.trajectory
            new_traj = []
            for i in range(0, len(traj), multiplier):
                partial_translation = ''.join(
                    traj[j][0] for j in range(i, min(i + multiplier, len(traj)))
                )
                new_traj.append([partial_translation, True])
            x.trajectory = new_traj

        if np.random.rand() < self.prob_aug: # only zh
            for x in samples:
                traj = x.trajectory

                # shift
                shift_traj = []
                for i in range(len(traj)):
                    seg = traj[len(traj) - i - 1][0]
                    if seg == "" or np.random.rand() < 0.5 or i == 0:
                        shift_traj.append([seg, True])
                        continue
                    words = list(jieba.cut(seg))
                    shift_idx = np.random.randint(len(words))
                    shift_traj[-1][0] = ''.join(words[shift_idx:]) + shift_traj[-1][0]
                    shift_traj.append([''.join(words[:shift_idx]), False])

                shift_traj = shift_traj[::-1]

                # merge
                merge_traj = copy.deepcopy(shift_traj)
                for i in range(len(merge_traj) - 1):
                    seg, _ = merge_traj[i]
                    if seg == "" or np.random.rand() < 0.5:
                        continue
                    
                    merge_traj[i] = ["", False]
                    merge_traj[i + 1][0] = seg + merge_traj[i + 1][0]
                
                x.trajectory = merge_traj

        prompts = []
        instruction = f"Translate the following speech from {self.source_lang} to {self.target_lang}."
        for i, x in enumerate(samples):
            messages = [{
                "role": "system",
                "content": instruction
            }]
            for j, (text, _) in enumerate(x.trajectory):
                messages.append(
                    {
                        "role": "user",
                        "content": "<|audio_bos|><|AUDIO|><|audio_eos|>"
                    }
                )
                messages.append(
                    {
                        "role": "assistant",
                        "content": text
                    }
                )
            prompts.append(messages)

        texts = self.processor.apply_chat_template(
            prompts,
            return_tensors='pt',
            padding=True, 
            truncation=False, 
            add_special_tokens=False
        )

        inputs = self.processor(
            text=texts, 
            audios=audios, 
            sampling_rate=self.processor.feature_extractor.sampling_rate, 
            return_tensors="pt", 
            padding="longest",
            max_length=n_frames.max(),
        )

        input_ids = inputs["input_ids"]
        attention_mask = (input_ids != self.processor.tokenizer.pad_token_id).long()

        # Create targets and handle padding properly
        targets = input_ids.clone()
        targets[attention_mask == 0] = IGNORE_INDEX
        user_id = self.processor.tokenizer.convert_tokens_to_ids('user')
        assist_id = self.processor.tokenizer.convert_tokens_to_ids('assistant')
        start_header_id = self.processor.tokenizer.convert_tokens_to_ids('<|im_start|>')
        label_mask = torch.zeros_like(targets, dtype=torch.bool)
        for i in range(len(samples)):
            user_pos = (targets[i] == user_id).nonzero()
            assist_pos = (targets[i] == assist_id).nonzero()

            user_pos = [
                pos for pos in user_pos if targets[i, pos[0] - 1] == start_header_id
            ]
            assist_pos = [
                pos for pos in assist_pos if targets[i, pos[0] - 1] == start_header_id
            ]

            assert len(user_pos) == len(assist_pos)

            for j in range(len(user_pos) - 1):
                if samples[i].trajectory[j][1]:
                    label_mask[i, assist_pos[j][0] + 2 : user_pos[j + 1][0] - 1] = True
            label_mask[i, assist_pos[-1][0] + 2:] = True
        targets[~label_mask] = IGNORE_INDEX

        inputs["labels"] = targets
        inputs["src_lengths"] = n_frames
        inputs["multiplier"] = multiplier

        return inputs
    

class DataCollatorForTrajectoryInstructMultiLatencySeamlessDataset:
    def __init__(self, 
            tokenizer, processor, source_lang, target_lang, 
            block_size=48, max_multiplier=1, prob_aug=0., **kwargs
        ):

        self.tokenizer = tokenizer
        self.processor = processor
        self.source_lang = source_lang
        self.target_lang = target_lang
        self.speech_segment_size = block_size // 8

        assert max_multiplier >= 1 and prob_aug >= 0 and prob_aug <= 1
        self.max_multiplier = max_multiplier
        self.prob_aug = prob_aug

    def __call__(self, samples: List[SpeechToTextDatasetItem]) -> Dict[str, torch.Tensor]:
        indices = torch.tensor([x.index for x in samples], dtype=torch.long)

        multiplier = np.random.randint(1, self.max_multiplier + 1)
        latency_token = DEFAULT_LATENCY_TOKEN.format(multiplier)

        # pad to multiple
        sp_seg_frame = int(self.speech_segment_size * 0.16 * 16000) * multiplier
        for x in samples:
            if x.source.shape[0] % sp_seg_frame != 0:
                n_pad = sp_seg_frame - x.source.shape[0] % sp_seg_frame
                x.source = torch.cat([x.source, torch.zeros(n_pad).to(x.source)], dim=0)
            x.source = torch.cat([torch.zeros(79 + 320).to(x.source), x.source], dim=0)

        audios = [x.source.numpy() for x in samples]
        audio_inputs = self.processor(
            audios=audios, 
            sampling_rate=16000,
            do_normalize_per_mel_bins=False, 
            return_tensors="pt",
        )

        input_features = audio_inputs["input_features"]
        audio_attention_mask = audio_inputs["attention_mask"]
        src_lengths = audio_attention_mask.sum(dim=1)
        speech_lens = src_lengths // 8

        for x in samples:
            if type(x.trajectory[0]) == str:
                x.trajectory = [[seg, True] for seg in x.trajectory]
        
        for x in samples:
            traj = x.trajectory
            new_traj = []
            for i in range(0, len(traj), multiplier):
                partial_translation = ''.join(
                    traj[j][0] for j in range(i, min(i + multiplier, len(traj)))
                )
                new_traj.append([partial_translation, True])
            x.trajectory = new_traj

        if np.random.rand() < self.prob_aug: # only zh
            for x in samples:
                traj = x.trajectory

                # shift
                shift_traj = []
                for i in range(len(traj)):
                    seg = traj[len(traj) - i - 1][0]
                    if seg == "" or np.random.rand() < 0.5 or i == 0:
                        shift_traj.append([seg, True])
                        continue
                    words = list(jieba.cut(seg))
                    shift_idx = np.random.randint(len(words))
                    shift_traj[-1][0] = ''.join(words[shift_idx:]) + shift_traj[-1][0]
                    shift_traj.append([''.join(words[:shift_idx]), False])

                shift_traj = shift_traj[::-1]

                # merge
                merge_traj = copy.deepcopy(shift_traj)
                for i in range(len(merge_traj) - 1):
                    seg, _ = merge_traj[i]
                    if seg == "" or np.random.rand() < 0.5:
                        continue
                    
                    merge_traj[i] = ["", False]
                    merge_traj[i + 1][0] = seg + merge_traj[i + 1][0]
                
                x.trajectory = merge_traj

        prompts = []
        instruction = f"Translate the following speech from {self.source_lang} to {self.target_lang} with latency {latency_token}."
        for i, x in enumerate(samples):
            messages = [{
                "role": "system",
                "content": instruction
            }]
            for j, (text, _) in enumerate(x.trajectory):
                n_sp_token = min(
                    self.speech_segment_size * multiplier, 
                    speech_lens[i] - j * self.speech_segment_size * multiplier
                )
                assert n_sp_token > 0

                messages.append(
                    {
                        "role": "user",
                        "content": n_sp_token * DEFAULT_SPEECH_PATCH_TOKEN
                    }
                )
                messages.append(
                    {
                        "role": "assistant",
                        "content": text
                    }
                )
            prompts.append(messages)
     
        # Tokenize with explicit padding settings
        tokenized = self.tokenizer.apply_chat_template(
            prompts,
            return_tensors='pt',
            padding=True, 
            truncation=False, 
            add_special_tokens=False
        )
        input_ids = tokenized
        attention_mask = (input_ids != self.tokenizer.pad_token_id).long()

        # Create targets and handle padding properly
        targets = input_ids.clone()
        targets[attention_mask == 0] = IGNORE_INDEX
        user_id = self.tokenizer.convert_tokens_to_ids('user')
        assist_id = self.tokenizer.convert_tokens_to_ids('assistant')
        start_header_id = self.tokenizer.convert_tokens_to_ids('<|start_header_id|>')
        label_mask = torch.zeros_like(targets, dtype=torch.bool)
        for i in range(len(samples)):
            user_pos = (targets[i] == user_id).nonzero()
            assist_pos = (targets[i] == assist_id).nonzero()

            user_pos = [
                pos for pos in user_pos if targets[i, pos[0] - 1] == start_header_id
            ]
            assist_pos = [
                pos for pos in assist_pos if targets[i, pos[0] - 1] == start_header_id
            ]

            assert len(user_pos) == len(assist_pos)

            for j in range(len(user_pos) - 1):
                if samples[i].trajectory[j][1]:
                    label_mask[i, assist_pos[j][0] + 2 : user_pos[j + 1][0] - 1] = True
            label_mask[i, assist_pos[-1][0] + 2:] = True
        targets[~label_mask] = IGNORE_INDEX

        batch = dict(
            input_ids=input_ids,
            labels=targets,
            attention_mask=attention_mask,
            speech_batch=input_features,
            src_lengths=src_lengths,
            after_lens=speech_lens,
            ids=indices,
            multiplier=multiplier
        )

>>>>>>> 43f92c04
        return batch<|MERGE_RESOLUTION|>--- conflicted
+++ resolved
@@ -23,10 +23,7 @@
 import transformers
 import numpy as np
 import torch
-<<<<<<< HEAD
-=======
 import torchaudio
->>>>>>> 43f92c04
 from torch.utils.data import DistributedSampler
 from fairseq.data import (
     ConcatDataset,
@@ -281,17 +278,6 @@
 
 
 class SpeechSampler(DistributedSampler):
-<<<<<<< HEAD
-    def __init__(self, dataset, shuffle, batch_size, batch_size_sent=30, min_ms=0, multiplier=1, filter=True, tokenizer=None):
-        super().__init__(dataset=dataset, shuffle=shuffle)
-        self.batch_size = batch_size
-        self.batch_size_sent = batch_size_sent
-        self._obtain_batches(min_ms, multiplier, filter, tokenizer)
-
-    def _obtain_batches(self, min_ms, multiplier, filter, tokenizer):
-        eff_sizes = []
-        for idx in range(len(self.dataset)):
-=======
     def __init__(self, dataset, shuffle, batch_size, batch_size_sent=30, min_ms=0, multiplier=1, filter=True, tokenizer=None, model_type="w2v2_llama31"):
         super().__init__(dataset=dataset, shuffle=shuffle)
         self.batch_size = batch_size
@@ -301,15 +287,12 @@
 
     def get_eff_size(self, idx, tokenizer):
         if self.model_type == "w2v2_llama31":
->>>>>>> 43f92c04
             sp_seg_frame = int(12 * 0.08 * 16000)
             n_seg = (self.dataset.n_frames[idx] + sp_seg_frame - 1) // sp_seg_frame
             eff_size = n_seg * 5 * 2 # headers
             eff_size += n_seg * 12 # speech features
             eff_size += len(tokenizer(self.dataset.tgt_texts[idx], add_special_tokens=False).input_ids) # text tokens
             eff_size += 39 # beginning prompt
-<<<<<<< HEAD
-=======
         elif self.model_type == "qwen2ac":
             sp_seg_frame = 16000
             n_seg = (self.dataset.n_frames[idx] + sp_seg_frame - 1) // sp_seg_frame
@@ -323,7 +306,6 @@
         eff_sizes = []
         for idx in range(len(self.dataset)):
             eff_size = self.get_eff_size(idx, tokenizer)
->>>>>>> 43f92c04
             eff_sizes.append((eff_size, idx))
 
         sorted_eff_sizes = sorted(eff_sizes)
@@ -360,14 +342,6 @@
         indices_batch_ind = indices_batch_ind[self.rank:len(self):self.num_replicas]
 
         for i in indices_batch_ind:
-<<<<<<< HEAD
-            # max_n_frames = max(self.dataset.n_frames[idx] for idx in self.batch_indices[i])
-            # max_n_words = max(len(self.dataset.tgt_texts[idx].split(' ')) for idx in self.batch_indices[i])
-            # logger.info("rank {}: speech {:.2f} s, text {} words, n sentence {}".format(
-            #     self.rank, max_n_frames / 16000, max_n_words, len(self.batch_indices[i])
-            # ))
-=======
->>>>>>> 43f92c04
             yield self.batch_indices[i]
         
     def __len__(self):
@@ -547,8 +521,6 @@
         )
 
         return batch
-<<<<<<< HEAD
-=======
     
 
 class DataCollatorForOfflineQwen2ACDataset:
@@ -725,7 +697,6 @@
         )
 
         return batch
->>>>>>> 43f92c04
 
 @dataclass
 class DataCollatorForTrajectoryDataset(object):
@@ -1063,25 +1034,11 @@
 class DataCollatorForTrajectoryInstructMultiLatencyDataset(DataCollatorForTrajectoryDataset):
     def __init__(self, 
             tokenizer, length_shrink_func, source_lang, target_lang, 
-<<<<<<< HEAD
-            block_size=48, max_multiplier=1, prob_aug=0., trainer=None, **kwargs
-=======
             block_size=48, multiplier_step_size=1, max_multiplier=1, prob_aug=0., trainer=None, audio_normalize=False, **kwargs
->>>>>>> 43f92c04
         ):
         super().__init__(tokenizer, length_shrink_func, source_lang, target_lang, block_size, **kwargs)
         assert max_multiplier >= 1 and prob_aug >= 0 and prob_aug <= 1
         self.max_multiplier = max_multiplier
-<<<<<<< HEAD
-        self.prob_aug = prob_aug
-        self.trainer = trainer
-
-    def __call__(self, samples: List[SpeechToTextDatasetItem]) -> Dict[str, torch.Tensor]:
-        indices = torch.tensor([x.index for x in samples], dtype=torch.long)
-
-        multiplier = np.random.randint(1, self.max_multiplier + 1)
-        latency_token = DEFAULT_LATENCY_TOKEN.format(multiplier)
-=======
         self.multiplier_step_size = multiplier_step_size
         self.prob_aug = prob_aug
         self.trainer = trainer
@@ -1094,7 +1051,6 @@
 
         multiplier = np.random.randint(1, self.max_multiplier // self.multiplier_step_size + 1) * self.multiplier_step_size
         # latency_token = DEFAULT_LATENCY_TOKEN.format(multiplier)
->>>>>>> 43f92c04
 
         # pad to multiple
         sp_seg_frame = int(self.speech_segment_size * 0.08 * 16000) * multiplier
@@ -1107,12 +1063,9 @@
         offset = torch.zeros(len(samples), 79 + 320).to(speech_batch)
         speech_batch = torch.cat([offset, speech_batch], dim=1)
 
-<<<<<<< HEAD
-=======
         if self.audio_normalize:
             speech_batch = normalize(speech_batch)
 
->>>>>>> 43f92c04
         n_frames = torch.tensor([x.source.size(0) + 79 + 320 for x in samples], dtype=torch.long)        
         speech_lens = self.length_shrink_func(n_frames)
 
@@ -1164,11 +1117,7 @@
                 x.trajectory = merge_traj
 
         prompts = []
-<<<<<<< HEAD
-        instruction = f"Translate the following speech from {self.source_lang} to {self.target_lang} with latency {latency_token}."
-=======
         instruction = f"Translate the following speeches from {self.source_lang} to {self.target_lang} as a simultaneous interpreter."
->>>>>>> 43f92c04
         for i, x in enumerate(samples):
             messages = [{
                 "role": "system",
@@ -1243,8 +1192,6 @@
             multiplier=multiplier
         )
 
-<<<<<<< HEAD
-=======
         return batch
 
 
@@ -1723,5 +1670,4 @@
             multiplier=multiplier
         )
 
->>>>>>> 43f92c04
         return batch